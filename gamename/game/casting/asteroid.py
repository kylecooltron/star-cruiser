--- conflicted
+++ resolved
@@ -4,11 +4,7 @@
 from game.casting.actor import Actor
 from game.shared.point import Point
 from game.casting.explosion import Explosion
-<<<<<<< HEAD
 from game.casting.spark import Spark
-=======
-from game.scripting.action import Action
->>>>>>> cc4107cd
 
 
 class Asteroid(Actor):
